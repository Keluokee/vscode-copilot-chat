--- conflicted
+++ resolved
@@ -2779,8 +2779,6 @@
 						},
 						"markdownDescription": "Configure custom Azure OpenAI models. Each key should be a unique model ID, and the value should be an object with model configuration including name, url, toolCalling, vision, maxInputTokens, and maxOutputTokens properties."
 					},
-<<<<<<< HEAD
-=======
 					"github.copilot.chat.customOAIModels": {
 						"type": "object",
 						"default": {},
@@ -2847,7 +2845,6 @@
 						],
 						"markdownDescription": "%github.copilot.config.byok.responsesApi%"
 					},
->>>>>>> 6c7d1744
 					"github.copilot.chat.enableRetryAfterFilteredResponse": {
 						"type": "boolean",
 						"default": true,
