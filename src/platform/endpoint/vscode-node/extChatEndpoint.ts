/*---------------------------------------------------------------------------------------------
 *  Copyright (c) Microsoft Corporation. All rights reserved.
 *  Licensed under the MIT License. See License.txt in the project root for license information.
 *--------------------------------------------------------------------------------------------*/

import { Raw } from '@vscode/prompt-tsx';
import type { CancellationToken } from 'vscode';
import * as vscode from 'vscode';
import { ITokenizer, TokenizerType } from '../../../util/common/tokenizer';
import { AsyncIterableObject } from '../../../util/vs/base/common/async';
import { toErrorMessage } from '../../../util/vs/base/common/errorMessage';
import { generateUuid } from '../../../util/vs/base/common/uuid';
import { IInstantiationService } from '../../../util/vs/platform/instantiation/common/instantiation';
import { ChatFetchResponseType, ChatLocation, ChatResponse } from '../../chat/common/commonTypes';
import { ILogService } from '../../log/common/logService';
import { FinishedCallback, OpenAiFunctionTool, OptionalChatRequestParams } from '../../networking/common/fetch';
import { Response } from '../../networking/common/fetcherService';
import { IChatEndpoint, ICreateEndpointBodyOptions, IEndpointBody, IMakeChatRequestOptions } from '../../networking/common/networking';
import { ChatCompletion } from '../../networking/common/openai';
import { ITelemetryService } from '../../telemetry/common/telemetry';
import { TelemetryData } from '../../telemetry/common/telemetryData';
import { ITokenizerProvider } from '../../tokenizer/node/tokenizer';
import { CustomDataPartMimeTypes } from '../common/endpointTypes';
import { decodeStatefulMarker, encodeStatefulMarker, rawPartAsStatefulMarker } from '../common/statefulMarkerContainer';

export class ExtensionContributedChatEndpoint implements IChatEndpoint {
	private readonly _maxTokens: number;
	public readonly isDefault: boolean = false;
	public readonly isFallback: boolean = false;
	public readonly isPremium: boolean = false;
	public readonly multiplier: number = 0;

	constructor(
		private readonly languageModel: vscode.LanguageModelChat,
		@ITokenizerProvider private readonly _tokenizerProvider: ITokenizerProvider,
		@IInstantiationService private readonly _instantiationService: IInstantiationService
	) {
		// Initialize with the model's max tokens
		this._maxTokens = languageModel.maxInputTokens;
	}

	get modelMaxPromptTokens(): number {
		return this._maxTokens;
	}

	get maxOutputTokens(): number {
		// The VS Code API doesn't expose max output tokens, use a reasonable default
		return 8192;
	}

	get urlOrRequestMetadata(): string {
		// Not used for extension contributed endpoints
		return '';
	}

	get model(): string {
		return this.languageModel.id;
	}

	get name(): string {
		return this.languageModel.name;
	}

	get version(): string {
		return this.languageModel.version;
	}

	get family(): string {
		return this.languageModel.family;
	}

	get tokenizer(): TokenizerType {
		// Most language models use the O200K tokenizer, if they don't they should specify in their metadata
		return TokenizerType.O200K;
	}

	get showInModelPicker(): boolean {
		// TODO @lramos15 - Need some API exposed for this, registration seems to have it
		return true;
	}

	get supportsToolCalls(): boolean {
		return this.languageModel.capabilities?.supportsToolCalling ?? false;
	}

	get supportsVision(): boolean {
		return this.languageModel?.capabilities?.supportsImageToText ?? false;
	}

	get supportsPrediction(): boolean {
		return false;
	}

	get supportsStatefulResponses() {
		return false; // todo@connor4312 ?
	}

	get policy(): 'enabled' | { terms: string } {
		return 'enabled';
	}

	async processResponseFromChatEndpoint(
		telemetryService: ITelemetryService,
		logService: ILogService,
		response: Response,
		expectedNumChoices: number,
		finishCallback: FinishedCallback,
		telemetryData: TelemetryData,
		cancellationToken?: CancellationToken
	): Promise<AsyncIterableObject<ChatCompletion>> {
		throw new Error('processResponseFromChatEndpoint not supported for extension contributed endpoints');
	}

	async acceptChatPolicy(): Promise<boolean> {
		return true;
	}

	public acquireTokenizer(): ITokenizer {
		// TODO @lramos15, this should be driven by the extension API.
		return this._tokenizerProvider.acquireTokenizer(this);
	}

<<<<<<< HEAD
=======
	private convertToApiChatMessage(messages: Raw.ChatMessage[]): Array<vscode.LanguageModelChatMessage | vscode.LanguageModelChatMessage2> {
		const apiMessages: Array<vscode.LanguageModelChatMessage | vscode.LanguageModelChatMessage2> = [];
		for (const message of messages) {
			const apiContent: Array<vscode.LanguageModelTextPart | vscode.LanguageModelToolResultPart2 | vscode.LanguageModelToolCallPart | vscode.LanguageModelDataPart> = [];
			// Easier to work with arrays everywhere, rather than string in some cases. So convert to a single text content part
			for (const contentPart of message.content) {
				if (contentPart.type === Raw.ChatCompletionContentPartKind.Text) {
					apiContent.push(new vscode.LanguageModelTextPart(contentPart.text));
				} else if (contentPart.type === Raw.ChatCompletionContentPartKind.Image) {
					// Handle base64 encoded images
					if (contentPart.imageUrl.url.startsWith('data:')) {
						const dataUrlRegex = /^data:([^;]+);base64,(.*)$/;
						const match = contentPart.imageUrl.url.match(dataUrlRegex);

						if (match) {
							const [, mimeType, base64Data] = match;
							apiContent.push(new vscode.LanguageModelDataPart(Buffer.from(base64Data, 'base64'), mimeType as vscode.ChatImageMimeType));
						}
					} else {
						// Not a base64 image
						continue;
					}
				} else if (contentPart.type === Raw.ChatCompletionContentPartKind.CacheBreakpoint) {
					apiContent.push(new vscode.LanguageModelDataPart(new TextEncoder().encode('ephemeral'), CustomDataPartMimeTypes.CacheControl));
				} else if (contentPart.type === Raw.ChatCompletionContentPartKind.Opaque) {
					const statefulMarker = rawPartAsStatefulMarker(contentPart);
					if (statefulMarker) {
						apiContent.push(new vscode.LanguageModelDataPart(encodeStatefulMarker(statefulMarker.modelId, statefulMarker.marker), CustomDataPartMimeTypes.StatefulMarker));
					}
				}
			}

			if (message.role === Raw.ChatRole.System || message.role === Raw.ChatRole.User) {
				apiMessages.push({
					role: message.role === Raw.ChatRole.System ? vscode.LanguageModelChatMessageRole.System : vscode.LanguageModelChatMessageRole.User,
					name: message.name,
					content: apiContent
				});
			} else if (message.role === Raw.ChatRole.Assistant) {
				if (message.toolCalls) {
					for (const toolCall of message.toolCalls) {
						apiContent.push(new vscode.LanguageModelToolCallPart(toolCall.id, toolCall.function.name, JSON.parse(toolCall.function.arguments)));
					}
				}
				apiMessages.push({
					role: vscode.LanguageModelChatMessageRole.Assistant,
					name: message.name,
					content: apiContent
				});
			} else if (message.role === Raw.ChatRole.Tool) {
				const toolResultPart: vscode.LanguageModelToolResultPart2 = new vscode.LanguageModelToolResultPart2(
					message.toolCallId ?? '',
					apiContent
				);
				apiMessages.push({
					role: vscode.LanguageModelChatMessageRole.User,
					name: '',
					content: [toolResultPart]
				});
			}
		}
		return apiMessages;
	}


>>>>>>> 4f907877
	async makeChatRequest(
		debugName: string,
		messages: Raw.ChatMessage[],
		finishedCb: FinishedCallback | undefined,
		token: CancellationToken,
		location: ChatLocation,
		source?: { extensionId?: string | undefined },
		requestOptions?: Omit<OptionalChatRequestParams, 'n'>,
		userInitiatedRequest?: boolean,
		telemetryProperties?: Record<string, string>,
	): Promise<ChatResponse> {
<<<<<<< HEAD
		const vscodeMessages = convertToApiChatMessage(messages);
=======
		return this.makeChatRequest2({
			debugName,
			messages,
			finishedCb,
			location,
			source,
			requestOptions,
			userInitiatedRequest,
			telemetryProperties,
		}, token);
	}

	async makeChatRequest2({
		messages,
		requestOptions,
		finishedCb,
	}: IMakeChatRequestOptions, token: CancellationToken): Promise<ChatResponse> {
		const vscodeMessages = this.convertToApiChatMessage(messages);
>>>>>>> 4f907877

		const vscodeOptions: vscode.LanguageModelChatRequestOptions = {
			tools: ((requestOptions?.tools ?? []) as OpenAiFunctionTool[]).map(tool => ({
				name: tool.function.name,
				description: tool.function.description,
				inputSchema: tool.function.parameters,
			}))
		};

		try {
			const response = await this.languageModel.sendRequest(vscodeMessages, vscodeOptions, token);
			let text = '';
			let numToolsCalled = 0;
			const requestId = generateUuid();

			// consume stream
			for await (const chunk of response.stream) {
				if (chunk instanceof vscode.LanguageModelTextPart) {
					text += chunk.value;
					// Call finishedCb with the current chunk of text
					if (finishedCb) {
						await finishedCb(text, 0, { text: chunk.value });
					}
				} else if (chunk instanceof vscode.LanguageModelToolCallPart) {
					// Call finishedCb with updated tool calls
					if (finishedCb) {
						const functionCalls = [chunk].map(tool => ({
							name: tool.name ?? '',
							arguments: JSON.stringify(tool.input) ?? '',
							id: tool.callId
						}));
						numToolsCalled++;
						await finishedCb(text, 0, { text: '', copilotToolCalls: functionCalls });
					}
				} else if (chunk instanceof vscode.LanguageModelDataPart) {
					if (chunk.mimeType === CustomDataPartMimeTypes.StatefulMarker) {
						const decoded = decodeStatefulMarker(chunk.data);
						await finishedCb?.(text, 0, { text: '', statefulMarker: decoded.marker });
					}
				} else if (chunk instanceof vscode.LanguageModelThinkingPart) {
					text += chunk.value;
					// Call finishedCb with the current chunk of thinking text with a specific thinking field
					if (finishedCb) {
						await finishedCb(text, 0, {
							text: '',  // Use empty text to avoid creating markdown part
							thinking: {
								text: chunk.value,
								id: chunk.id || '',
								metadata: chunk.metadata
							}
						});
					}
				}
			}

			if (text || numToolsCalled > 0) {
				const response: ChatResponse = {
					type: ChatFetchResponseType.Success,
					requestId,
					serverRequestId: requestId,
					usage: { prompt_tokens: 0, completion_tokens: 0, total_tokens: 0, prompt_tokens_details: { cached_tokens: 0 } },
					value: text
				};
				return response;
			} else {
				return {
					type: ChatFetchResponseType.Unknown,
					reason: 'No response from language model',
					requestId: requestId,
					serverRequestId: undefined
				};
			}
		} catch (e) {
			return {
				type: ChatFetchResponseType.Failed,
				reason: toErrorMessage(e),
				requestId: generateUuid(),
				serverRequestId: undefined
			};
		}
	}

	createRequestBody(options: ICreateEndpointBodyOptions): IEndpointBody {
		throw new Error('unreachable'); // this endpoint does not call into fetchers
	}

	cloneWithTokenOverride(modelMaxPromptTokens: number): IChatEndpoint {
		return this._instantiationService.createInstance(ExtensionContributedChatEndpoint, {
			...this.languageModel,
			maxInputTokens: modelMaxPromptTokens
		});
	}
}

export function convertToApiChatMessage(messages: Raw.ChatMessage[]): Array<vscode.LanguageModelChatMessage | vscode.LanguageModelChatMessage2> {
	const apiMessages: Array<vscode.LanguageModelChatMessage | vscode.LanguageModelChatMessage2> = [];
	for (const message of messages) {
		const apiContent: Array<vscode.LanguageModelTextPart | vscode.LanguageModelToolResultPart2 | vscode.LanguageModelToolCallPart | vscode.LanguageModelDataPart> = [];
		// Easier to work with arrays everywhere, rather than string in some cases. So convert to a single text content part
		for (const contentPart of message.content) {
			if (contentPart.type === Raw.ChatCompletionContentPartKind.Text) {
				apiContent.push(new vscode.LanguageModelTextPart(contentPart.text));
			} else if (contentPart.type === Raw.ChatCompletionContentPartKind.Image) {
				// Handle base64 encoded images
				if (contentPart.imageUrl.url.startsWith('data:')) {
					const dataUrlRegex = /^data:([^;]+);base64,(.*)$/;
					const match = contentPart.imageUrl.url.match(dataUrlRegex);

					if (match) {
						const [, mimeType, base64Data] = match;
						apiContent.push(new vscode.LanguageModelDataPart(Buffer.from(base64Data, 'base64'), mimeType as vscode.ChatImageMimeType));
					}
				} else {
					// Not a base64 image
					continue;
				}
			} else if (contentPart.type === Raw.ChatCompletionContentPartKind.CacheBreakpoint) {
				apiContent.push(new vscode.LanguageModelDataPart(new TextEncoder().encode('ephemeral'), CustomDataPartMimeTypes.CacheControl));
			}
		}

		if (message.role === Raw.ChatRole.System || message.role === Raw.ChatRole.User) {
			apiMessages.push({
				role: message.role === Raw.ChatRole.System ? vscode.LanguageModelChatMessageRole.System : vscode.LanguageModelChatMessageRole.User,
				name: message.name,
				content: apiContent
			});
		} else if (message.role === Raw.ChatRole.Assistant) {
			if (message.toolCalls) {
				for (const toolCall of message.toolCalls) {
					apiContent.push(new vscode.LanguageModelToolCallPart(toolCall.id, toolCall.function.name, JSON.parse(toolCall.function.arguments)));
				}
			}
			apiMessages.push({
				role: vscode.LanguageModelChatMessageRole.Assistant,
				name: message.name,
				content: apiContent
			});
		} else if (message.role === Raw.ChatRole.Tool) {
			const toolResultPart: vscode.LanguageModelToolResultPart2 = new vscode.LanguageModelToolResultPart2(
				message.toolCallId ?? '',
				apiContent
			);
			apiMessages.push({
				role: vscode.LanguageModelChatMessageRole.User,
				name: '',
				content: [toolResultPart]
			});
		}
	}
	return apiMessages;
}<|MERGE_RESOLUTION|>--- conflicted
+++ resolved
@@ -15,7 +15,7 @@
 import { ILogService } from '../../log/common/logService';
 import { FinishedCallback, OpenAiFunctionTool, OptionalChatRequestParams } from '../../networking/common/fetch';
 import { Response } from '../../networking/common/fetcherService';
-import { IChatEndpoint, ICreateEndpointBodyOptions, IEndpointBody, IMakeChatRequestOptions } from '../../networking/common/networking';
+import { IChatEndpoint, ICreateEndpointBodyOptions, IEndpointBody } from '../../networking/common/networking';
 import { ChatCompletion } from '../../networking/common/openai';
 import { ITelemetryService } from '../../telemetry/common/telemetry';
 import { TelemetryData } from '../../telemetry/common/telemetryData';
@@ -120,74 +120,6 @@
 		return this._tokenizerProvider.acquireTokenizer(this);
 	}
 
-<<<<<<< HEAD
-=======
-	private convertToApiChatMessage(messages: Raw.ChatMessage[]): Array<vscode.LanguageModelChatMessage | vscode.LanguageModelChatMessage2> {
-		const apiMessages: Array<vscode.LanguageModelChatMessage | vscode.LanguageModelChatMessage2> = [];
-		for (const message of messages) {
-			const apiContent: Array<vscode.LanguageModelTextPart | vscode.LanguageModelToolResultPart2 | vscode.LanguageModelToolCallPart | vscode.LanguageModelDataPart> = [];
-			// Easier to work with arrays everywhere, rather than string in some cases. So convert to a single text content part
-			for (const contentPart of message.content) {
-				if (contentPart.type === Raw.ChatCompletionContentPartKind.Text) {
-					apiContent.push(new vscode.LanguageModelTextPart(contentPart.text));
-				} else if (contentPart.type === Raw.ChatCompletionContentPartKind.Image) {
-					// Handle base64 encoded images
-					if (contentPart.imageUrl.url.startsWith('data:')) {
-						const dataUrlRegex = /^data:([^;]+);base64,(.*)$/;
-						const match = contentPart.imageUrl.url.match(dataUrlRegex);
-
-						if (match) {
-							const [, mimeType, base64Data] = match;
-							apiContent.push(new vscode.LanguageModelDataPart(Buffer.from(base64Data, 'base64'), mimeType as vscode.ChatImageMimeType));
-						}
-					} else {
-						// Not a base64 image
-						continue;
-					}
-				} else if (contentPart.type === Raw.ChatCompletionContentPartKind.CacheBreakpoint) {
-					apiContent.push(new vscode.LanguageModelDataPart(new TextEncoder().encode('ephemeral'), CustomDataPartMimeTypes.CacheControl));
-				} else if (contentPart.type === Raw.ChatCompletionContentPartKind.Opaque) {
-					const statefulMarker = rawPartAsStatefulMarker(contentPart);
-					if (statefulMarker) {
-						apiContent.push(new vscode.LanguageModelDataPart(encodeStatefulMarker(statefulMarker.modelId, statefulMarker.marker), CustomDataPartMimeTypes.StatefulMarker));
-					}
-				}
-			}
-
-			if (message.role === Raw.ChatRole.System || message.role === Raw.ChatRole.User) {
-				apiMessages.push({
-					role: message.role === Raw.ChatRole.System ? vscode.LanguageModelChatMessageRole.System : vscode.LanguageModelChatMessageRole.User,
-					name: message.name,
-					content: apiContent
-				});
-			} else if (message.role === Raw.ChatRole.Assistant) {
-				if (message.toolCalls) {
-					for (const toolCall of message.toolCalls) {
-						apiContent.push(new vscode.LanguageModelToolCallPart(toolCall.id, toolCall.function.name, JSON.parse(toolCall.function.arguments)));
-					}
-				}
-				apiMessages.push({
-					role: vscode.LanguageModelChatMessageRole.Assistant,
-					name: message.name,
-					content: apiContent
-				});
-			} else if (message.role === Raw.ChatRole.Tool) {
-				const toolResultPart: vscode.LanguageModelToolResultPart2 = new vscode.LanguageModelToolResultPart2(
-					message.toolCallId ?? '',
-					apiContent
-				);
-				apiMessages.push({
-					role: vscode.LanguageModelChatMessageRole.User,
-					name: '',
-					content: [toolResultPart]
-				});
-			}
-		}
-		return apiMessages;
-	}
-
-
->>>>>>> 4f907877
 	async makeChatRequest(
 		debugName: string,
 		messages: Raw.ChatMessage[],
@@ -199,9 +131,6 @@
 		userInitiatedRequest?: boolean,
 		telemetryProperties?: Record<string, string>,
 	): Promise<ChatResponse> {
-<<<<<<< HEAD
-		const vscodeMessages = convertToApiChatMessage(messages);
-=======
 		return this.makeChatRequest2({
 			debugName,
 			messages,
@@ -219,8 +148,7 @@
 		requestOptions,
 		finishedCb,
 	}: IMakeChatRequestOptions, token: CancellationToken): Promise<ChatResponse> {
-		const vscodeMessages = this.convertToApiChatMessage(messages);
->>>>>>> 4f907877
+		const vscodeMessages = convertToApiChatMessage(messages);
 
 		const vscodeOptions: vscode.LanguageModelChatRequestOptions = {
 			tools: ((requestOptions?.tools ?? []) as OpenAiFunctionTool[]).map(tool => ({
@@ -339,6 +267,11 @@
 				}
 			} else if (contentPart.type === Raw.ChatCompletionContentPartKind.CacheBreakpoint) {
 				apiContent.push(new vscode.LanguageModelDataPart(new TextEncoder().encode('ephemeral'), CustomDataPartMimeTypes.CacheControl));
+			} else if (contentPart.type === Raw.ChatCompletionContentPartKind.Opaque) {
+				const statefulMarker = rawPartAsStatefulMarker(contentPart);
+				if (statefulMarker) {
+					apiContent.push(new vscode.LanguageModelDataPart(encodeStatefulMarker(statefulMarker.modelId, statefulMarker.marker), CustomDataPartMimeTypes.StatefulMarker));
+				}
 			}
 		}
 
